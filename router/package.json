{
  "name": "marketing-door-2-door",
  "scripts": {
    "gen:sg": "rover supergraph compose --config supergraph.yaml > supergraph.graphql",
    "start": "rover supergraph compose --config supergraph.yaml > supergraph.graphql && router --dev --config router.yaml --supergraph supergraph.graphql",
<<<<<<< HEAD
    "dev": "rover dev --supergraph-config ./supergraph.yaml --router-config ./router.yaml",
    "server": "pm2 start rover --name steven_router -- dev --supergraph-config ./supergraph.yaml --router-config ./router.yaml"
=======
    "dev": "rover dev --supergraph-config ./supergraph.yaml --router-config ./router.yaml"
>>>>>>> 0848ff26
  }
}<|MERGE_RESOLUTION|>--- conflicted
+++ resolved
@@ -3,11 +3,6 @@
   "scripts": {
     "gen:sg": "rover supergraph compose --config supergraph.yaml > supergraph.graphql",
     "start": "rover supergraph compose --config supergraph.yaml > supergraph.graphql && router --dev --config router.yaml --supergraph supergraph.graphql",
-<<<<<<< HEAD
     "dev": "rover dev --supergraph-config ./supergraph.yaml --router-config ./router.yaml",
-    "server": "pm2 start rover --name steven_router -- dev --supergraph-config ./supergraph.yaml --router-config ./router.yaml"
-=======
-    "dev": "rover dev --supergraph-config ./supergraph.yaml --router-config ./router.yaml"
->>>>>>> 0848ff26
-  }
+    "server": "pm2 start rover --name steven_router -- dev --supergraph-config ./supergraph.yaml --router-config ./router.yaml"  }
 }