--- conflicted
+++ resolved
@@ -1,27 +1,10 @@
-// {
-//   "name": "marketing-door-2-door",
-//   "scripts": {
-//     "gen:sg": "sudo rover supergraph compose --config supergraph.yaml --elv2-license accept > supergraph.graphql",
-//     "start": "./router --config router.yaml --supergraph supergraph.graphql",
-//     "dev": "sudo rover dev --supergraph-config ./supergraph.yaml --router-config ./router.yaml --client-timeout 6100000 --elv2-license accept",
-//     "server": "pm2 start rover --name steven_router -- dev --supergraph-config ./supergraph.yaml --router-config ./router.yaml",
-//     "pm2": "pm2 start 'sudo rover supergraph compose --config supergraph.yaml --elv2-license accept > supergraph.graphql && ./router --config router.yaml --supergraph supergraph.graphql' --name 'steven_router'"
-//   }
-// }
 {
-  "name": "marketing-door-2-door",
+  "name": "router",
   "scripts": {
-<<<<<<< HEAD
     "gen:sg": "sudo rover supergraph compose --config supergraph.yaml --elv2-license accept > supergraph.graphql",
     "start": "./router --config router.yaml --supergraph supergraph.graphql",
     "dev": "rover dev --supergraph-config ./supergraph.yaml --router-config ./router.yaml --client-timeout 6100000",
     "server": "pm2 start rover --name steven_router -- dev --supergraph-config ./supergraph.yaml --router-config ./router.yaml",
     "pm2": "pm2 start 'sudo rover supergraph compose --config supergraph.yaml --elv2-license accept > supergraph.graphql && ./router --config router.yaml --supergraph supergraph.graphql' --name 'steven_router'"
-=======
-    "gen:sg": "rover supergraph compose --config supergraph.yaml > supergraph.graphql",
-    "start": "rover supergraph compose --config supergraph.yaml > supergraph.graphql && router --dev --config router.yaml --supergraph supergraph.graphql",
-    "dev": "rover dev --supergraph-config ./supergraph.yaml --router-config ./router.yaml --client-timeout 6100000",
-    "server": "pm2 start rover --name steven_router -- dev --supergraph-config ./supergraph.yaml --router-config ./router.yaml"
->>>>>>> 22127122
   }
 }