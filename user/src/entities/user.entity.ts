--- conflicted
+++ resolved
@@ -73,16 +73,7 @@
   @OneToMany(() => Wishlist, (wishlist) => wishlist.createdBy)
   wishlistItems: Wishlist[];
 
-<<<<<<< HEAD
-  @OneToMany(() => ProductReview, (review) => review.reviewedBy)
-  productReviews: ProductReview[];
-
-  @OneToMany(() => ProductRequest, (request) => request.requestedBy)
-  productRequests: ProductRequest[];
-
-=======
   // Notifications associated with the user
->>>>>>> 89f6d482
   @OneToMany(() => Notification, (notification) => notification.user)
   notifications: Notification[];
 
