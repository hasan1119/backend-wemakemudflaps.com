--- conflicted
+++ resolved
@@ -364,16 +364,16 @@
 export type ResolverTypeWrapper<T> = Promise<T> | T;
 
 export type ReferenceResolver<TResult, TReference, TContext> = (
-  reference: TReference,
-  context: TContext,
-  info: GraphQLResolveInfo
-) => Promise<TResult> | TResult;
-
-type ScalarCheck<T, S> = S extends true ? T : NullableCheck<T, S>;
-type NullableCheck<T, S> = Maybe<T> extends T ? Maybe<ListCheck<NonNullable<T>, S>> : ListCheck<T, S>;
-type ListCheck<T, S> = T extends (infer U)[] ? NullableCheck<U, S>[] : GraphQLRecursivePick<T, S>;
-export type GraphQLRecursivePick<T, S> = { [K in keyof T & keyof S]: ScalarCheck<T[K], S[K]> };
-
+      reference: TReference,
+      context: TContext,
+      info: GraphQLResolveInfo
+    ) => Promise<TResult> | TResult;
+
+      type ScalarCheck<T, S> = S extends true ? T : NullableCheck<T, S>;
+      type NullableCheck<T, S> = Maybe<T> extends T ? Maybe<ListCheck<NonNullable<T>, S>> : ListCheck<T, S>;
+      type ListCheck<T, S> = T extends (infer U)[] ? NullableCheck<U, S>[] : GraphQLRecursivePick<T, S>;
+      export type GraphQLRecursivePick<T, S> = { [K in keyof T & keyof S]: ScalarCheck<T[K], S[K]> };
+    
 
 export type ResolverWithResolve<TResult, TParent, TContext, TArgs> = {
   resolve: ResolverFn<TResult, TParent, TContext, TArgs>;
@@ -439,19 +439,6 @@
 
 /** Mapping of union types */
 export type ResolversUnionTypes<_RefType extends Record<string, unknown>> = {
-<<<<<<< HEAD
-  ActiveAccountResponseOrError: (BaseResponse) | (ErrorResponse);
-  BaseResponseOrError: (BaseResponse) | (ErrorResponse);
-  EmailVerificationResponseOrError: (EmailVerificationResponse) | (ErrorResponse);
-  GetProfileResponseOrError: (BaseResponse) | (UserResponse);
-  GetRoleByIDResponseOrError: (BaseResponse) | (ErrorResponse) | (RoleResponse);
-  GetRoleResponseOrError: (ErrorResponse) | (RoleResponse);
-  GetRolesResponseOrError: (ErrorResponse) | (RolesResponse);
-  GetUserByIDResponseOrError: (ErrorResponse) | (UserResponse);
-  GetUsersResponseOrError: (ErrorResponse) | (UsersResponse);
-  UserLoginResponseOrError: (ErrorResponse) | (UserLoginResponse);
-  UserProfileUpdateResponseOrError: (ErrorResponse) | (UserProfileUpdateResponse);
-=======
   ActiveAccountResponseOrError: ( BaseResponse ) | ( ErrorResponse );
   BaseResponseOrError: ( BaseResponse ) | ( ErrorResponse );
   EmailVerificationResponseOrError: ( EmailVerificationResponse ) | ( ErrorResponse );
@@ -463,7 +450,6 @@
   GetUsersResponseOrError: ( ErrorResponse ) | ( UsersResponse );
   UserLoginResponseOrError: ( BaseResponse ) | ( ErrorResponse ) | ( UserLoginResponse );
   UserProfileUpdateResponseOrError: ( BaseResponse ) | ( ErrorResponse ) | ( UserProfileUpdateResponse );
->>>>>>> 25261906
 };
 
 
@@ -718,7 +704,7 @@
 };
 
 export type UserResolvers<ContextType = Context, ParentType extends ResolversParentTypes['User'] = ResolversParentTypes['User']> = {
-  __resolveReference?: ReferenceResolver<Maybe<ResolversTypes['User']>, { __typename: 'User' } & GraphQLRecursivePick<ParentType, { "id": true }>, ContextType>;
+  __resolveReference?: ReferenceResolver<Maybe<ResolversTypes['User']>, { __typename: 'User' } & GraphQLRecursivePick<ParentType, {"id":true}>, ContextType>;
   createdAt?: Resolver<Maybe<ResolversTypes['String']>, ParentType, ContextType>;
   deletedAt?: Resolver<Maybe<ResolversTypes['String']>, ParentType, ContextType>;
   email?: Resolver<Maybe<ResolversTypes['String']>, ParentType, ContextType>;
