{
  "name": "users-service",
  "module": "index.ts",
  "type": "module",
  "scripts": {
    "con": "concurrently \"bun run gen\" \"bun run dev\"",
    "dev": "bun --hot index.ts",
    "gen": "graphql-codegen",
<<<<<<< HEAD
    "redis": "redis-cli -h techanalyzen.com -a password -p 6379",
    "redis-flush": "redis-cli -h techanalyzen.com -a password -p 6379 FLUSHALL"
=======
    "redis": "redis-cli -h techanalyzen.com -p 6379 -a password",
    "redis-flush": "redis-cli -h techanalyzen.com -p 6379 -a password FLUSHALL",
    "reset:db": "bun run resetDbAndRedis.ts"
>>>>>>> 241bf7aa
  },
  "devDependencies": {
    "@graphql-codegen/cli": "^5.0.5",
    "@graphql-codegen/typescript": "^4.1.5",
    "@graphql-codegen/typescript-resolvers": "^4.4.4",
    "@parcel/watcher": "^2.5.1",
    "@types/bun": "latest"
  },
  "peerDependencies": {
    "typescript": "^5.8.3"
  },
  "dependencies": {
    "@apollo/gateway": "^2.9.3",
    "@apollo/server": "^4.11.2",
    "@apollo/subgraph": "^2.9.3",
    "@graphql-tools/merge": "^9.0.17",
    "@types/node": "^22.15.18",
    "apollo-server-errors": "^3.3.1",
    "bcryptjs": "^3.0.2",
    "concurrently": "^9.1.2",
    "crypto": "^1.0.1",
    "dotenv": "^16.4.7",
    "graphql": "^16.10.0",
    "graphql-tag": "^2.12.6",
    "ioredis": "^5.6.0",
    "jsonwebtoken": "^9.0.2",
    "nodemailer": "^6.10.0",
    "pg": "^8.13.3",
    "reflect-metadata": "^0.2.2",
    "typeorm": "^0.3.22",
    "zod": "^3.24.2"
  }
}<|MERGE_RESOLUTION|>--- conflicted
+++ resolved
@@ -6,14 +6,9 @@
     "con": "concurrently \"bun run gen\" \"bun run dev\"",
     "dev": "bun --hot index.ts",
     "gen": "graphql-codegen",
-<<<<<<< HEAD
-    "redis": "redis-cli -h techanalyzen.com -a password -p 6379",
-    "redis-flush": "redis-cli -h techanalyzen.com -a password -p 6379 FLUSHALL"
-=======
     "redis": "redis-cli -h techanalyzen.com -p 6379 -a password",
     "redis-flush": "redis-cli -h techanalyzen.com -p 6379 -a password FLUSHALL",
     "reset:db": "bun run resetDbAndRedis.ts"
->>>>>>> 241bf7aa
   },
   "devDependencies": {
     "@graphql-codegen/cli": "^5.0.5",
