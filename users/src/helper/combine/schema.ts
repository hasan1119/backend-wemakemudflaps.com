/**
 * Handles merging of all GraphQL schemas into a single unified type definition.
 *
 * Workflow:
 * 1. Imports user-related schema definitions from the schemas component.
 * 2. Uses mergeTypeDefs to combine all schema definitions into one.
 * 3. Exports the unified type definition for use in the GraphQL server.
 */
import { mergeTypeDefs } from "@graphql-tools/merge";
import {
  userDef,
  userMutationsDef,
  userQueriesDef,
} from "../../component/schemas";

<<<<<<< HEAD
=======
/**
 * Handles merging of all GraphQL schemas into a single unified type definition.
 *
 * Workflow:
 * 1. Imports user-related schema definitions from the schemas component.
 * 2. Uses mergeTypeDefs to combine all schema definitions into one.
 * 3. Exports the unified type definition for use in the GraphQL server.
 */
>>>>>>> 956f150b
export const typeDefs = mergeTypeDefs([
  // Main user schema definition
  userDef,

  // Schema for user queries (fetching user data)
  userQueriesDef,

  // Schema for user mutations (modifying user data)
  userMutationsDef,
]);<|MERGE_RESOLUTION|>--- conflicted
+++ resolved
@@ -13,8 +13,6 @@
   userQueriesDef,
 } from "../../component/schemas";
 
-<<<<<<< HEAD
-=======
 /**
  * Handles merging of all GraphQL schemas into a single unified type definition.
  *
@@ -23,7 +21,6 @@
  * 2. Uses mergeTypeDefs to combine all schema definitions into one.
  * 3. Exports the unified type definition for use in the GraphQL server.
  */
->>>>>>> 956f150b
 export const typeDefs = mergeTypeDefs([
   // Main user schema definition
   userDef,
