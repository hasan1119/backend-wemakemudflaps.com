--- conflicted
+++ resolved
@@ -49,11 +49,6 @@
       console.log("No tables found in steven database.");
     } else {
       // Define the specific order
-<<<<<<< HEAD
-      const ordered = ["permission", "user", "role_permission", "media", 'user_role', "role"];
-      const orderedTables = ordered.filter(t => tables.includes(t));
-      const otherTables = tables.filter(t => !ordered.includes(t));
-=======
       const ordered = [
         "permission",
         "user_roles",
@@ -63,7 +58,6 @@
       ];
       const orderedTables = ordered.filter((t) => tables.includes(t));
       const otherTables = tables.filter((t) => !ordered.includes(t));
->>>>>>> bbd0a67b
       const deletionOrder = [...orderedTables, ...otherTables];
 
       // Delete all rows from each table in the specified order
