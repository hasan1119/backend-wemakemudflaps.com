#!/bin/bash

APP_DIR="$HOME/projects/steven/backend"

cd $APP_DIR || exit

echo "SSH key setup..."
eval "$(ssh-agent -s)"
ssh-add "$HOME/.ssh/id_ed25519"


echo "Stashing unstaged changes..."
git stash save "Auto-stashed during deployment $(date)"

echo "Pulling latest code..."
git fetch origin
git pull origin main --force

# Subgraph matrix
declare -A SUBGRAPHS
SUBGRAPHS[users]="4001 steven_users_subgraph"
SUBGRAPHS[media]="4002 steven_media_subgraph"
SUBGRAPHS[product]="4003 steven_product_subgraph"
SUBGRAPHS[site-settings]="4004 steven_site_settings_subgraph"

# Shared environment variables (replace with actual values or source from secrets)
export FRONTEND_URL="${FRONTEND_URL:-}" # set as needed
export DB_TYPE="${DB_TYPE:-}" # set as needed
export DB_HOST="${DB_HOST:-}" # set as needed
export DB_PORT="${DB_PORT:-}" # set as needed
export DB_USERNAME="${DB_USERNAME:-}" # set as needed
export DB_PASSWORD="${DB_PASSWORD:-}" # set as needed
export DB_NAME="${DB_NAME:-}" # set as needed
export DB_SYNCHRONIZE="${DB_SYNCHRONIZE:-}" # set as needed
export DB_ENTITIES="${DB_ENTITIES:-}" # set as needed
export DB_MIGRATIONS="${DB_MIGRATIONS:-}" # set as needed
export SALT_ROUNDS="${SALT_ROUNDS:-}" # set as needed
export SECRET_KEY="${SECRET_KEY:-}" # set as needed
export EXPIRE="${EXPIRE:-}" # set as needed
export REDIS_HOST="${REDIS_HOST:-}" # set as needed
export REDIS_PORT="${REDIS_PORT:-}" # set as needed
export REDIS_PASSWORD="${REDIS_PASSWORD:-}" # set as needed
export REDIS_SESSION_TTL="${REDIS_SESSION_TTL:-}" # set as needed
export EMAIL_HOST="${EMAIL_HOST:-}" # set as needed
export EMAIL_PORT="${EMAIL_PORT:-}" # set as needed
export EMAIL_USER="${EMAIL_USER:-}" # set as needed
export EMAIL_FROM="${EMAIL_FROM:-}" # set as needed
export EMAIL_PASSWORD="${EMAIL_PASSWORD:-}" # set as needed
export NODE_ENV="${NODE_ENV:-}" # set as needed
export SUDO_PASSWORD="${SUDO_PASSWORD:-}" # set as needed


# Setup Bun (assumes bun is installed and in PATH)
if ! command -v bun &> /dev/null; then
  echo "Bun not found. Please install Bun before running this script."
  exit 1
fi

# Install dependencies for each subgraph
for subgraph in "${!SUBGRAPHS[@]}"; do
  IFS=' ' read -r PORT PM2 <<< "${SUBGRAPHS[$subgraph]}"
  export SUB_GRAPH_NAME="$subgraph"
  export PORT="$PORT"
  export PM2="$PM2"
  echo "Setting up $subgraph subgraph (port: $PORT, pm2: $PM2)"
  cd "$APP_DIR/$subgraph" || exit
  bun install
  # check if pm2 process is running for this subgraph then reload it otherwise start it
  if pm2 list | grep -q "$PM2"; then
    echo "Reloading $subgraph subgraph (pm2: $PM2)"
    pm2 reload "$PM2"
  else
    echo "Starting $subgraph subgraph (pm2: $PM2)"
    pm2 start npm --name "$PM2" -- run start
  fi
  cd "$APP_DIR" || exit
done

# After all subgraphs, handle router

cd "$APP_DIR/router" || exit
echo "Generating supergraph..."
# wait for all subgraphs tcp port to be ready to accept connections
for subgraph in "${!SUBGRAPHS[@]}"; do
  IFS=' ' read -r PORT _ <<< "${SUBGRAPHS[$subgraph]}"
  while ! nc -z localhost "$PORT"; do
    echo "Waiting for $subgraph subgraph to be ready on port $PORT..."
    sleep 1
  done
done

bun run gen:sg
echo "Supergraph generated successfully."

GEN_STATUS=$?
if [ $GEN_STATUS -ne 0 ]; then
  echo "Supergraph generation failed. Exiting."
  exit $GEN_STATUS
fi

if pm2 list | grep -q "steven_router"; then
  echo "Reloading router pm2 process"
  pm2 reload steven_router
else
  echo "Starting router pm2 process"
<<<<<<< HEAD
  pm2 start rover --name steven_router -- dev --supergraph-config ./supergraph.yaml --router-config ./router.yaml
=======
  pm2 start npm --name "steven_router" -- run start
>>>>>>> 0b07a563
fi<|MERGE_RESOLUTION|>--- conflicted
+++ resolved
@@ -103,9 +103,5 @@
   pm2 reload steven_router
 else
   echo "Starting router pm2 process"
-<<<<<<< HEAD
   pm2 start rover --name steven_router -- dev --supergraph-config ./supergraph.yaml --router-config ./router.yaml
-=======
-  pm2 start npm --name "steven_router" -- run start
->>>>>>> 0b07a563
 fi